{
  "name": "assemble",
  "description": "Static site generator for Grunt.js, Yeoman and Node.js. Used by Zurb Foundation, Zurb Ink, H5BP/Effeckt, Less.js / lesscss.org, Topcoat, Web Experience Toolkit, and hundreds of other projects to build sites, themes, components, documentation, blogs and gh-pages.",
  "version": "0.6.0",
  "homepage": "http://assemble.io",
  "author": {
    "name": "Assemble",
    "url": "https://github.com/assemble/assemble"
  },
  "maintainers": [
    {
      "name": "Brian Woodward",
      "url": "https://github.com/doowb"
    },
    {
      "name": "Jon Schlinkert",
      "url": "https://github.com/jonschlinkert"
    }
  ],
  "repository": {
    "type": "git",
    "url": "git://github.com/assemble/assemble.git"
  },
  "bugs": {
    "url": "git://github.com/assemble/assemble/issues"
  },
  "licenses": [
    {
      "type": "MIT",
      "url": "https://github.com/assemble/assemble/blob/master/LICENSE-MIT"
    }
  ],
  "main": "./lib/index.js",
  "engines": {
    "node": ">= 0.10.0"
  },
  "bin": {
    "assemble": "./bin/assemble.js"
  },
  "scripts": {
    "test": "mocha -R spec"
  },
  "dependencies": {
    "archy": "0.0.2",
    "arrayify-compact": "^0.1.0",
    "assemble-collections": "^0.1.7",
    "calculate-assets": "^0.1.2",
    "chalk": "^0.5.0",
    "config-cache": "^0.1.4",
    "continuation-local-storage": "^3.1.0",
    "debug": "^1.0.4",
    "delimiter-map": "^0.1.0",
    "en-route": "^0.1.0",
    "engine-utils": "^0.1.0",
    "escape-delims": "^0.1.1",
    "event-stream": "^3.1.5",
    "eventemitter2": "^0.4.14",
    "fs-utils": "^0.4.3",
    "globby": "^0.1.1",
    "gray-matter": "^0.4.2",
    "gulp-util": "^2.2.19",
    "handlebars": "^2.0.0-alpha.4",
    "highlight.js": "^8.1.0",
    "interpret": "^0.3.5",
    "is-absolute": "^0.1.0",
    "lang-map": "^0.1.1",
    "layouts": "^0.2.0",
    "liftoff": "^0.12.0",
    "load-options": "^0.4.0",
    "lodash": "^2.4.1",
    "lookup-path": "^0.2.0",
    "minimist": "^0.2.0",
    "orchestrator": "^0.3.3",
    "parse-filepath": "^0.3.0",
    "pretty-hrtime": "^0.2.1",
    "remarked": "^0.1.4",
    "rename-path": "^0.2.0",
    "resolve-dep": "^0.5.0",
    "rte": "^0.3.2",
    "semver": "^2.3.1",
    "template": "^0.2.1",
    "through2": "^0.5.1",
    "tildify": "^0.2.0",
    "vinyl": "^0.3.0",
    "vinyl-fs": "^0.3.4"
  },
  "devDependencies": {
    "graceful-fs": "^3.0.2",
    "grade": "^0.1.0",
    "gulp": "^3.8.5",
<<<<<<< HEAD
    "gulp-jshint": "^1.8.4",
    "gulp-mocha": "^0.5.2",
=======
    "gulp-jshint": "^1.6.3",
    "gulp-mocha": "^0.4.1",
    "gulp-tap": "^0.1.1",
>>>>>>> 2d142d9d
    "jshint-stylish": "^0.4.0",
    "mkdirp": "^0.5.0",
    "mocha": "^1.20.1",
    "q": "^1.0.1",
    "rimraf": "^2.2.8",
    "should": "^4.0.4",
    "verb": "^0.2.13",
    "verb-tag-jscomments": "^0.1.4"
  },
  "keywords": [
    "HTML",
    "alternative",
    "blog",
    "boilerplate",
    "boilerplates",
    "bootstrap",
    "build",
    "builder",
    "components",
    "deployment",
    "front",
    "generator",
    "generators",
    "grunt",
    "gruntplugin",
    "handlebars",
    "helpers",
    "javascript",
    "jekyll",
    "matter",
    "node",
    "node.js",
    "pages",
    "partial",
    "partials",
    "scaffold",
    "scaffolds",
    "site",
    "static",
    "task",
    "templates",
    "templating",
    "website",
    "yaml",
    "yeoman"
  ]
}<|MERGE_RESOLUTION|>--- conflicted
+++ resolved
@@ -88,14 +88,9 @@
     "graceful-fs": "^3.0.2",
     "grade": "^0.1.0",
     "gulp": "^3.8.5",
-<<<<<<< HEAD
-    "gulp-jshint": "^1.8.4",
-    "gulp-mocha": "^0.5.2",
-=======
     "gulp-jshint": "^1.6.3",
     "gulp-mocha": "^0.4.1",
     "gulp-tap": "^0.1.1",
->>>>>>> 2d142d9d
     "jshint-stylish": "^0.4.0",
     "mkdirp": "^0.5.0",
     "mocha": "^1.20.1",

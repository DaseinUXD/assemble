--- conflicted
+++ resolved
@@ -15,10 +15,6 @@
 describe('assemble output stream', function() {
   describe('dest()', function() {
     beforeEach(function (done) {
-<<<<<<< HEAD
-      assemble.enable('minimal');
-=======
->>>>>>> 715024a5
       rimraf(outpath, done);
     });
     afterEach(function (done) {

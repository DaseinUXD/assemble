<!DOCTYPE html>
  <html lang="en">
  <head>
    <meta charset="UTF-8">
    <title>YAML Test</title>
    <link href="http://twitter.github.io/bootstrap/assets/css/bootstrap.css" rel="stylesheet">
  </head>
  <body style="padding-top: 60px;">

    <div class="container">
      <div class="categories">
        <h2>Categories</h2>
        <ul>
        
          <li>categories</li>
        
          <li>one</li>
        
          <li>something</li>
        
          <li>test</li>
        
          <li>three</li>
        
          <li>two</li>
        
        </ul>
      </div>
      
<h2>HTML list helpers.</h2>
<h3>{{ul}} helper</h3>
<ul class="nav"><li>
  one
</li>
<li>
  two
</li>
<li>
  three
</li></ul>

<ul class="nav"><li>
  <a href="one">two</a>
</li>
<li>
  <a href="three">four</a>
</li>
<li>
  <a href="five">size</a>
</li></ul>

<h3>{{ol}} helper</h3>
<ol class="nav"><li>
  one
</li>
<li>
  two
</li>
<li>
  three
</li></ol>

<ol class="nav"><li>
  <a href="one">two</a>
</li>
<li>
  <a href="three">four</a>
</li>
<li>
  <a href="five">size</a>
</li></ol>

<h3>{{link}} helper</h3>
<p><a class="" href="" title="helpers.js">helpers.js</a>
<a class="" href="http://github.com" title="GitHub">GitHub</a>
<a class="nav-link" href="http://github.com" title="GitHub">GitHub</a></p>


    </div>

    <div class="container" style="display: none">
      <h2>Content</h2>
      <ul>
        <li><a href="../dest2/md.html">md</a></li>
        <li><a href="alert.html">alert</a></li>
        <li><a href="collections-categories.html">collections-categories</a></li>
        <li><a href="collections-categories2.html">collections-categories2</a></li>
        <li><a href="collections-tags-2.html">collections-tags-2</a></li>
        <li><a href="collections-tags.html">collections-tags</a></li>
        <li><a href="complex.html">complex</a></li>
        <li><a href="context.html">context</a></li>
        <li><a href="debug-helpers.html">debug-helpers</a></li>
        <li><a href="example.html">example</a></li>
        <li><a href="gist-helper.html">gist-helper</a></li>
        <li><a href="helpers.html">helpers</a></li>
        <li><a href="home.html">home</a></li>
        <li><a href="html-helpers.html">html-helpers</a></li>
        <li><a href="md-helper.html">md-helper</a></li>
        <li><a href="no-layout.html">no-layout</a></li>
        <li><a href="page.html">page</a></li>
        <li><a href="simple3.html">simple3</a></li>
        <li><a href="../dest2/complex1.html">complex1</a></li>
        <li><a href="assets.html">assets</a></li>
        <li><a href="../dest2/simple1.html">simple1</a></li>
        <li><a href="../dest2/sub-dest/alert.html">alert</a></li>
        <li><a href="../dest2/sub-dest/assets.html">assets</a></li>
        <li><a href="../dest2/sub-dest/collections-categories.html">collections-categories</a></li>
        <li><a href="../dest2/sub-dest/collections-categories2.html">collections-categories2</a></li>
        <li><a href="../dest2/sub-dest/collections-tags-2.html">collections-tags-2</a></li>
        <li><a href="../dest2/sub-dest/collections-tags.html">collections-tags</a></li>
        <li><a href="../dest2/sub-dest/complex.html">complex</a></li>
        <li><a href="../dest2/sub-dest/context.html">context</a></li>
        <li><a href="../dest2/sub-dest/debug-helpers.html">debug-helpers</a></li>
        <li><a href="../dest2/sub-dest/example.html">example</a></li>
        <li><a href="../dest2/sub-dest/gist-helper.html">gist-helper</a></li>
        <li><a href="../dest2/sub-dest/helpers.html">helpers</a></li>
        <li><a href="../dest2/sub-dest/home.html">home</a></li>
        <li><a href="../dest2/sub-dest/html-helpers.html">html-helpers</a></li>
        <li><a href="../dest2/sub-dest/md-helper.html">md-helper</a></li>
        <li><a href="../dest2/sub-dest/no-layout.html">no-layout</a></li>
        <li><a href="../dest2/sub-dest/page.html">page</a></li>
        <li><a href="../dest2/sub-dest/simple3.html">simple3</a></li>
        
      </ul>
    </div>

    <div class="container" style="display: none">
      <h2>Debug Info</h2>
      <pre class="json">
<<<<<<< HEAD
{ moreLinks: 
   [ { url: 'one', text: 'two' },
     { url: 'three', text: 'four' },
     { url: 'five', text: 'size' },
     [length]: 3 ],
  ext: '.html',
  _page: 'all',
  src: 'test/templates/pages/html-helpers.hbs',
  dest: 'test/actual/multi/dest1/html-helpers.html',
  dirname: 'test/actual/multi/dest1',
  text: 'helpers.js',
  pageName: 'html-helpers.html',
  pagename: 'html-helpers.html',
  assets: '../../assets',
=======
{ pagename: 'html-helpers.html',
  text: 'helpers.js',
  assets: '../../assets',
  dirname: 'test/actual/multi/dest1',
  filename: 'html-helpers.html',
  dest: 'test/actual/multi/dest1/html-helpers.html',
  ext: '.html',
  _page: 'all',
  extname: '.html',
  data: 
   { text: 'helpers.js',
     links: [ 'one', 'two', 'three', [length]: 3 ],
     moreLinks: 
      [ { url: 'one', text: 'two' },
        { url: 'three', text: 'four' },
        { url: 'five', text: 'size' },
        [length]: 3 ] },
  pageName: 'html-helpers.html',
  src: 'test/templates/pages/html-helpers.hbs',
  basename: 'html-helpers',
>>>>>>> 549cf98c
  page: 
   { [Function]
     [length]: 2,
     [name]: '',
     [arguments]: null,
     [caller]: null,
     [prototype]: { [constructor]: [Circular] } },
<<<<<<< HEAD
  data: 
   { text: 'helpers.js',
     links: [ 'one', 'two', 'three', [length]: 3 ],
     moreLinks: 
      [ { url: 'one', text: 'two' },
        { url: 'three', text: 'four' },
        { url: 'five', text: 'size' },
        [length]: 3 ] },
  links: [ 'one', 'two', 'three', [length]: 3 ],
  extname: '.html',
  filename: 'html-helpers.html',
  basename: 'html-helpers' }
=======
  links: [ 'one', 'two', 'three', [length]: 3 ],
  moreLinks: 
   [ { url: 'one', text: 'two' },
     { url: 'three', text: 'four' },
     { url: 'five', text: 'size' },
     [length]: 3 ] }
>>>>>>> 549cf98c
</pre>
    </div>

  </body>
</html><|MERGE_RESOLUTION|>--- conflicted
+++ resolved
@@ -127,22 +127,6 @@
     <div class="container" style="display: none">
       <h2>Debug Info</h2>
       <pre class="json">
-<<<<<<< HEAD
-{ moreLinks: 
-   [ { url: 'one', text: 'two' },
-     { url: 'three', text: 'four' },
-     { url: 'five', text: 'size' },
-     [length]: 3 ],
-  ext: '.html',
-  _page: 'all',
-  src: 'test/templates/pages/html-helpers.hbs',
-  dest: 'test/actual/multi/dest1/html-helpers.html',
-  dirname: 'test/actual/multi/dest1',
-  text: 'helpers.js',
-  pageName: 'html-helpers.html',
-  pagename: 'html-helpers.html',
-  assets: '../../assets',
-=======
 { pagename: 'html-helpers.html',
   text: 'helpers.js',
   assets: '../../assets',
@@ -152,18 +136,13 @@
   ext: '.html',
   _page: 'all',
   extname: '.html',
-  data: 
-   { text: 'helpers.js',
-     links: [ 'one', 'two', 'three', [length]: 3 ],
-     moreLinks: 
-      [ { url: 'one', text: 'two' },
-        { url: 'three', text: 'four' },
-        { url: 'five', text: 'size' },
-        [length]: 3 ] },
+  src: 'test/templates/pages/html-helpers.hbs',
+  dest: 'test/actual/multi/dest1/html-helpers.html',
+  dirname: 'test/actual/multi/dest1',
+  text: 'helpers.js',
   pageName: 'html-helpers.html',
   src: 'test/templates/pages/html-helpers.hbs',
   basename: 'html-helpers',
->>>>>>> 549cf98c
   page: 
    { [Function]
      [length]: 2,
@@ -171,27 +150,16 @@
      [arguments]: null,
      [caller]: null,
      [prototype]: { [constructor]: [Circular] } },
-<<<<<<< HEAD
-  data: 
-   { text: 'helpers.js',
-     links: [ 'one', 'two', 'three', [length]: 3 ],
-     moreLinks: 
-      [ { url: 'one', text: 'two' },
-        { url: 'three', text: 'four' },
-        { url: 'five', text: 'size' },
-        [length]: 3 ] },
-  links: [ 'one', 'two', 'three', [length]: 3 ],
-  extname: '.html',
-  filename: 'html-helpers.html',
-  basename: 'html-helpers' }
-=======
   links: [ 'one', 'two', 'three', [length]: 3 ],
   moreLinks: 
    [ { url: 'one', text: 'two' },
      { url: 'three', text: 'four' },
      { url: 'five', text: 'size' },
      [length]: 3 ] }
->>>>>>> 549cf98c
+        { url: 'five', text: 'size' },
+        [length]: 3 ] },
+  links: [ 'one', 'two', 'three', [length]: 3 ],
+  extname: '.html',
 </pre>
     </div>
 

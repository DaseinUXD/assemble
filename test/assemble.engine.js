--- conflicted
+++ resolved
@@ -29,13 +29,8 @@
     it('should set a lazy layout engine when setting an engine', function () {
       var handlebars = require('../lib/engine/handlebars');
       assemble.engine('hbs', handlebars);
-<<<<<<< HEAD
-      should.exist(assemble._layouts['.hbs']);
-      should.exist(assemble._layouts['.hbs'].options);
-=======
       should.exist(assemble.layoutEngines['.hbs']);
       should.exist(assemble.layoutEngines['.hbs'].regex);
->>>>>>> 1831966f
     });
   });
 });
'use strict';

/**
 * Module dependencies.
 */

var gutil = require('gulp-util');
var through = require('through2');
var Router = require('../router');
<<<<<<< HEAD

module.exports = function routesPlugin(options) {
  options = options || {};
  var router = options.router || new Router(options);
=======
var _ = require('lodash');


module.exports = function routesPlugin(options) {
  var opts = _.extend({}, this.options, options);
  var router = opts.router || new Router(opts);
>>>>>>> fa9ef6cb

  return through.obj(function (file, encoding, callback) {
    if (file.isNull()) {
      this.push(file);
      return callback();
    }

    if (file.isStream()) {
<<<<<<< HEAD
      this.emit('error', new gutil.PluginError('assemble.parse()', 'Streaming not supported'));
=======
      this.emit('error', new gutil.PluginError('assemble.route()', 'Streaming not supported'));
>>>>>>> fa9ef6cb
      return callback();
    }

    // run middleware
    router.handle(file);
    this.push(file);
    callback();
  });
<<<<<<< HEAD

};
=======
};
>>>>>>> fa9ef6cb
<|MERGE_RESOLUTION|>--- conflicted
+++ resolved
@@ -4,22 +4,14 @@
  * Module dependencies.
  */
 
-var gutil = require('gulp-util');
 var through = require('through2');
 var Router = require('../router');
-<<<<<<< HEAD
-
-module.exports = function routesPlugin(options) {
-  options = options || {};
-  var router = options.router || new Router(options);
-=======
 var _ = require('lodash');
 
 
 module.exports = function routesPlugin(options) {
   var opts = _.extend({}, this.options, options);
   var router = opts.router || new Router(opts);
->>>>>>> fa9ef6cb
 
   return through.obj(function (file, encoding, callback) {
     if (file.isNull()) {
@@ -28,11 +20,7 @@
     }
 
     if (file.isStream()) {
-<<<<<<< HEAD
-      this.emit('error', new gutil.PluginError('assemble.parse()', 'Streaming not supported'));
-=======
       this.emit('error', new gutil.PluginError('assemble.route()', 'Streaming not supported'));
->>>>>>> fa9ef6cb
       return callback();
     }
 
@@ -41,9 +29,4 @@
     this.push(file);
     callback();
   });
-<<<<<<< HEAD
-
 };
-=======
-};
->>>>>>> fa9ef6cb

--- conflicted
+++ resolved
@@ -14,17 +14,7 @@
   var fn = options.replace || utils.noop;
 
   return function (file, encoding, opts) {
-<<<<<<< HEAD
-    if (file.isNull()) {
-      return file;
-    }
-    if (file.isStream()) {
-      throw new gutil.PluginError('Assemble path parser', 'Streaming not supported');
-      return;
-    }
-=======
     var parsed = utils.parsePath(file.path);
->>>>>>> 715024a5
 
     if (file && parsed) {
       for (var key in parsed) {

--- conflicted
+++ resolved
@@ -783,28 +783,7 @@
 
 Assemble.prototype.route = function (options) {
   var opts = _.extend({}, this.options, options);
-<<<<<<< HEAD
   return routes.call(this, options);
-=======
-  var router = opts.router || new Router(opts);
-
-  return through.obj(function (file, encoding, callback) {
-    if (file.isNull()) {
-      this.push(file);
-      return callback();
-    }
-
-    if (file.isStream()) {
-      this.emit('error', new gutil.PluginError('assemble.route()', 'Streaming not supported'));
-      return callback();
-    }
-
-    // run middleware
-    router.handle(file);
-    this.push(file);
-    callback();
-  });
->>>>>>> fa9ef6cb
 };
 
 

--- conflicted
+++ resolved
@@ -42,430 +42,10 @@
 
 var Assemble = function () {
   var args = [].slice.call(arguments);
-<<<<<<< HEAD
-  debug('helpers:', chalk.magenta(args));
-
-  this._.helpers.addHelpers.apply(this._.helpers, args);
-  return this._.helpers;
-};
-
-
-/**
- * Register a helper for the current template engine.
- *
- * **Example:**
- *
- * ```js
- * assemble.addHelper('include', function(filepath) {
- *   return fs.readFileSync(filepath, 'utf8');
- * });
- *
- * // usage
- * assemble.render('<%= include("foo.md") %>');
- * ```
- *
- * @param  {String} `key`
- * @param  {Object} `value`
- * @return {Object} `Assemble` to enable chaining.
- * @api public
- */
-
-Assemble.prototype.addHelper = function (key, value) {
-  debug('addHelper %s', chalk.magenta(key));
-  this._.helpers.addHelper(key, value);
-  return this;
-};
-
-
-/**
- * Register an array or glob of template helpers.
- *
- * **Example:**
- *
- * ```js
- * assemble.addHelpers('a.js');
- * // or
- * assemble.addHelpers(['a.js', 'b.js']);
- * // or
- * assemble.addHelpers('*.js');
- * ```
- *
- * @param  {String} `key`
- * @param  {Object} `value`
- * @return {Object} `Assemble` to enable chaining.
- * @api public
- */
-
-Assemble.prototype.addHelpers = function (patterns, options) {
-  this._.helpers.addHelpers(patterns, options);
-  return this;
-};
-
-
-/**
- * Register a parser `fn` or array of `fns` to be used on each `.src`
- * file. This is used to parse front matter, but can be used for any
- * kind of parsing.
- *
- * By default, Assemble will parse front matter using [gray-matter].
- * For front-matter in particular it is probably not necessary to
- * register additional parsing functions, since gray-matter can support
- * almost any format, but this is cusomizable if necessary or if a
- * non-supported format is required.
- *
- * **Example:**
- *
- * ```js
- * assemble.parser('textile', function (file, enc, options) {
- *   var str = textile(String(file.contents));
- *   file.contents = new Buffer(str);
- * });
- * ```
- *
- * [gray-matter]: https://github.com/assemble/gray-matter
- *
- * @param {String} `file` The file object
- * @param {Object} `options` Options to pass to parser.
- * @param {Function|Array} `fn` The parsing function or array of functions.
- * @return {Object} `Assemble` to enable chaining.
- * @api public
- */
-
-Assemble.prototype.parser = function (ext, fn) {
-  debug('parser: %s', chalk.magenta(ext));
-
-  if (ext[0] === '.') {
-    ext = ext.replace(/^\./, '');
-  }
-
-  var parsers = this.cache.parsers[ext] || [];
-  var self = this;
-
-  fn = arrayify(fn).map(function(parser) {
-    if (typeof parser !== 'function') {
-      throw new TypeError('assemble.parser() exception', ext);
-    }
-    return _.bind(parser, self);
-  }.bind(this));
-
-  this.cache.parsers[ext] = _.union([], parsers, fn);
-  return this;
-};
-
-
-/**
- * Register an array or glob of parsers for the given `ext`.
- *
- * **Example:**
- *
- * ```js
- * assemble.parsers('hbs', 'a.js');
- * // or
- * assemble.parsers('md' ['a.js', 'b.js']);
- * // or
- * assemble.parsers('md', '*.js');
- * ```
- *
- * @param  {String} `ext` The extension to associate with the parsers.
- * @param  {String|Array} `patterns` File paths or glob patterns.
- * @return {Object} `Assemble` to enable chaining.
- * @api public
- */
-
-Assemble.prototype.parsers = function (ext, patterns, options) {
-  debug('parsers: %s', chalk.magenta(patterns));
-
-  var opts = extend({}, options);
-  var arr = [];
-
-  glob.sync(arrayify(patterns), opts).forEach(function (filepath) {
-    try {
-      arr.push(require(path.resolve(filepath)));
-    } catch (err) {
-      throw new Error('#parsers:', err);
-    }
-  });
-
-  this.parser(ext, arr);
-  return this;
-};
-
-
-/**
- * Traverse the `parser` stack, passing the `file` object to each
- * parser and returning the accumlated result.
- *
- * @param  {Object} `options`
- * @api private
- */
-
-Assemble.prototype.parse = function (options) {
-  return parsers.call(this, options);
-};
-
-
-/**
- * Run a file through a parser stack.
- *
- * @param  {Object} `file`
- * @param  {Object} `opts`
- * @return {Object}
- */
-
-Assemble.prototype.runParsers = function (stack, file, opts) {
-  if (!stack || !file._parseable) {
-    return file;
-  }
-
-  var ext = file.ext || path.extname(file.path) || this.get('ext');
-  if (ext[0] === '.') {
-    ext = ext.replace(/^\./, '');
-  }
-
-  file = this.normalizeFile(file, opts);
-  var parsers = stack[ext];
-
-  if (parsers && parsers.length) {
-    parsers.forEach(function (parser) {
-      try {
-        file = parser.call(this, file, opts.encoding, opts);
-      } catch (err) {
-        throw new Error('#template:parser', err);
-      }
-    }.bind(this));
-  }
-};
-
-
-/**
- * Register the given view engine callback `fn` as `ext`.
- *
- * {%= docs("api-engine") %}
- *
- * @param {String} `ext`
- * @param {Function|Object} `fn` or `options`
- * @param {Object} `options`
- * @return {Object} `Assemble` to enable chaining.
- * @api public
- */
-
-Assemble.prototype.engine = function (ext, options, fn) {
-
-  if (arguments.length === 1) {
-    return this._.engines.get(ext);
-  }
-
-  this._.engines.register.apply(this._.engines, arguments);
-
-  if (ext[0] !== '.') {
-    ext = '.' + ext;
-  }
-
-  // If the language has mapped delimiters, pass it
-  // to the layout engine. The create an instance of
-  // `Layout`, passing the layout delimiters to use
-  // for the current engine
-
-  if (utils.isValidEngineExt(ext)) {
-    this.lazyLayouts(ext, _.defaults({}, options, {
-      layoutDelims: utils.engineDelims(ext)
-    }));
-  }
-  return this;
-};
-
-
-/**
- * Register the given layout engine callback `fn` as `ext`.
- *
- * @param {String} `ext`
- * @param {Function|Object} `fn` or `options`
- * @param {Object} `options`
- * @return {Object} `Assemble` to enable chaining.
- * @api public
- */
-
-Assemble.prototype.layoutEngine = function(ext, fn, options) {
-  if (arguments.length === 2) {
-    if (typeof fn.render !== 'function') {
-      options = fn;
-      fn = null;
-    }
-  }
-
-  var opts = extend({}, options);
-
-  if (!fn) {
-    fn = new Layouts({
-      locals: opts.locals,
-      layouts: opts.layouts,
-      delims: opts.layoutDelims,
-      tag: opts.layoutTag
-    });
-  }
-
-  if (typeof fn.render !== 'function') {
-    throw new Error('Layout Engines are expected to have a `render` method.');
-  }
-
-  if (ext[0] !== '.') {
-    ext = '.' + ext;
-  }
-
-  this.layoutEngines[ext] = fn;
-  return this;
-};
-
-
-/**
- * Private method for adding layouts settings to the `cache` for
- * the current template engine.
- *
- * @param {String} `ext` The extension to associate with the layout settings.
- * @param {String} `name`
- * @param {Object} `value`
- * @param {Object} `options`
- * @api private
- */
-
-Assemble.prototype._addLayout = function(ext, name, value, options) {
-  this.lazyLayouts(ext, options);
-  var encoding = this.cache.encoding;
-
-  var layouts = {};
-  layouts[name] = {
-    name: name,
-    data: value.data,
-    content: value.content || value.contents.toString(encoding)
-  };
-
-  this.layoutEngines[ext].setLayout(layouts);
-};
-
-
-/**
- * This is Assemble's internal render method, but it's exposed as a public method
- * so it can be replaced with a custom `render` method.
- *
- * **Example:**
- *
- * ```js
- * assemble.render('<%= a %>', {a: 'b'}, function(err, file) {
- *   // do stuff
- * });
- * ```
- *
- * @param  {Object} `file` File object to pass to registered view engines.
- * @param  {Object} `options` Options to pass to registered view engines.
- * @param  {Function} `callback` Callback function.
- *    @args {Object} [callback] `err` Error object.
- *    @args {Object} [callback] `file` Vinyl `file` object with `contents` rendered by the specified engine.
- * @return {Object}
- * @api public
- */
-
-Assemble.prototype.render = function (file, options, callback) {
-  // support callback function as second arg
-  if (typeof options === 'function') {
-    callback = options;
-    options = {};
-  }
-
-  var opts = {}, settings = {}, data = {};
-
-  extend(opts, this.options, options);
-  extend(opts, {
-    engines: this.engines,
-    layoutEngines: this.layoutEngines,
-    defaultEngine: this.get('view engine'),
-    encoding: this.cache.encoding
-  });
-
-  extend(settings, {
-    partials: this.cache.partials,
-    helpers: this._.helpers,
-    imports: this.cache.imports
-  });
-
-  extend(data, this.cache.locals);
-  extend(data, this.cache.data);
-  _.merge(data, this.context.get('partials'));
-
-  opts.data = extend({}, opts.data, data);
-
-  var view = new View(file, opts, settings);
-  try {
-    view.render(callback);
-  } catch (err) {
-    callback(err);
-  }
-};
-
-
-/**
- * Set a router to be called.
- *
- * @param  {Object} `options`
- * @return {Object} `Assemble` to enable chaining.
- * @api private
- */
-
-Assemble.prototype.route = function () {
-  debug('#route', arguments);
-  this.lazyRouter();
-  this._router.route.apply(this._router, arguments);
-  return this;
-};
-
-
-/**
- * **Example:**
- *
- * ```js
- * var routes = assemble.router();
- * routes.route(':basename.hbs', function (file, params, next) {
- *   // do something with the file
- *   next();
- * });
- *
- * assemble.src('')
- *   .pipe(routes())
- *   .pipe(assemble.dest())
- * ```
- *
- * @param  {Object} `options`
- * @return {Function}
- */
-
-Assemble.prototype.router = function(options) {
-  var self = this;
-
-  var opts = _.defaults({}, options, this.options, {
-    caseSensitive: this.enabled('case sensitive routing'),
-    strict: this.enabled('strict routing')
-  });
-
-  var router = new Router(opts);
-
-  // make a new function that gets returned for later use
-  var rte = function() {
-    opts.router = router;
-    return routes.call(self, opts);
-  };
-
-  // add new routes to the specific router
-  rte.route = function(route, fn) {
-    router.route(route, fn);
-  };
-
-  // return the new function
-  return rte;
-=======
   Assemble.constructorStack.forEach(function (constructor) {
     constructor.apply(this, args);
   }, this);
   this.init();
->>>>>>> f194116f
 };
 
 extension.extend(Assemble);
